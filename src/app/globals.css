<<<<<<< HEAD
@import "tailwindcss";
=======
/* app/globals.css */

/* Import Poppins font */
@import url('https://fonts.googleapis.com/css2?family=Poppins:wght@400;500;600;700&display=swap');
@import "tailwindcss";

:root {
  --primary-color: #2c6482; /* Blue 500 */
  --primary-hover-color: #07183c; /* Blue 600 */
  --dark-color: #1F2937; /* Gray 800 */
  --text-color: #374151; /* Gray 700 */
  --text-light: #6B7281; /* Gray 500 */
  --background-light: #F0F5FF; /* A very light blue */
  --white-color: #FFFFFF;
  --border-color: #E5E7EB; /* Gray 200 */
  
  /* Set global font */
  --font-sans: 'Poppins', sans-serif;
}

body {
  font-family: var(--font-sans);
  color: var(--text-color);
  background-color: var(--white-color); /* Body is white, sections can be light blue */
  margin:0;
  padding: 0;
}

/* Shared Button Styles */
.btn {
  border-radius: 9999px; /* Pill shape */
  padding: 12px 28px;
  font-size: 1rem;
  font-weight: 500;
  cursor: pointer;
  transition: all 0.2s ease-in-out;
  border: none;
  display: inline-flex;
  align-items: center;
  justify-content: center;
  gap: 0.5rem;
}

.btn-primary {
  background-color: var(--primary-color);
  color: var(--white-color);
  box-shadow: 0 4px 14px 0 rgba(59, 130, 246, 0.39);
}

.btn-primary:hover {
  background-color: var(--primary-hover-color);
  transform: translateY(-2px);
}
>>>>>>> 91092be6
<|MERGE_RESOLUTION|>--- conflicted
+++ resolved
@@ -1,57 +1,5 @@
-<<<<<<< HEAD
-@import "tailwindcss";
-=======
 /* app/globals.css */
 
 /* Import Poppins font */
 @import url('https://fonts.googleapis.com/css2?family=Poppins:wght@400;500;600;700&display=swap');
-@import "tailwindcss";
-
-:root {
-  --primary-color: #2c6482; /* Blue 500 */
-  --primary-hover-color: #07183c; /* Blue 600 */
-  --dark-color: #1F2937; /* Gray 800 */
-  --text-color: #374151; /* Gray 700 */
-  --text-light: #6B7281; /* Gray 500 */
-  --background-light: #F0F5FF; /* A very light blue */
-  --white-color: #FFFFFF;
-  --border-color: #E5E7EB; /* Gray 200 */
-  
-  /* Set global font */
-  --font-sans: 'Poppins', sans-serif;
-}
-
-body {
-  font-family: var(--font-sans);
-  color: var(--text-color);
-  background-color: var(--white-color); /* Body is white, sections can be light blue */
-  margin:0;
-  padding: 0;
-}
-
-/* Shared Button Styles */
-.btn {
-  border-radius: 9999px; /* Pill shape */
-  padding: 12px 28px;
-  font-size: 1rem;
-  font-weight: 500;
-  cursor: pointer;
-  transition: all 0.2s ease-in-out;
-  border: none;
-  display: inline-flex;
-  align-items: center;
-  justify-content: center;
-  gap: 0.5rem;
-}
-
-.btn-primary {
-  background-color: var(--primary-color);
-  color: var(--white-color);
-  box-shadow: 0 4px 14px 0 rgba(59, 130, 246, 0.39);
-}
-
-.btn-primary:hover {
-  background-color: var(--primary-hover-color);
-  transform: translateY(-2px);
-}
->>>>>>> 91092be6
+@import "tailwindcss";