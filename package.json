--- conflicted
+++ resolved
@@ -10,21 +10,10 @@
   },
   "dependencies": {
     "lucide-react": "^0.544.0",
-<<<<<<< HEAD
-    "motion": "^12.23.22",
-    "next": "15.5.4",
-    "react": "19.1.0",
-    "react-dom": "19.1.0",
-    "react-icons": "^5.5.0",
-    "react-intersection-observer": "^9.16.0",
-    "recharts": "^3.2.1",
-    "styled-components": "^6.1.19"
-=======
     "next": "^15.5.4",
     "react": "^19.1.0",
     "react-dom": "^19.1.0",
     "react-icons": "^5.5.0"
->>>>>>> cf00193e
   },
   "devDependencies": {
     "@eslint/eslintrc": "^3",
